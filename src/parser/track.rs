--- conflicted
+++ resolved
@@ -70,10 +70,6 @@
 mod tests {
     use std::io::BufReader;
 
-<<<<<<< HEAD
-    use GpxVersion;
-=======
->>>>>>> 88890251
     use super::consume;
     use parser::Context;
     use GpxVersion;
